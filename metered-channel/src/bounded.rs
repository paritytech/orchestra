--- conflicted
+++ resolved
@@ -305,13 +305,7 @@
 		match self.bulk_channel.try_recv() {
 			Ok(value) => Ok(self.maybe_meter_tof(Some(value))),
 			Err(err) => Err(err),
-<<<<<<< HEAD
-		}
-=======
-		};
-
-		result
->>>>>>> a5a93300
+		}
 	}
 
 	/// Receive the next item.
@@ -333,13 +327,7 @@
 			Ok(value) =>
 				Ok(self.maybe_meter_tof(Some(value)).expect("wrapped value is always Some, qed")),
 			Err(err) => Err(err.into()),
-<<<<<<< HEAD
-		}
-=======
-		};
-
-		result
->>>>>>> a5a93300
+		}
 	}
 
 	/// Attempt to receive the next item without blocking
@@ -361,13 +349,7 @@
 			Ok(value) =>
 				Ok(self.maybe_meter_tof(Some(value)).expect("wrapped value is always Some, qed")),
 			Err(err) => Err(err),
-<<<<<<< HEAD
-		}
-=======
-		};
-
-		result
->>>>>>> a5a93300
+		}
 	}
 
 	#[cfg(feature = "async_channel")]
@@ -533,7 +515,6 @@
 	}
 
 	/// Attempt to send message or fail immediately.
-<<<<<<< HEAD
 	pub fn try_send_priority(&mut self, msg: T) -> result::Result<(), TrySendError<T>> {
 		match self.priority_channel.as_mut() {
 			Some(priority_channel) => {
@@ -545,16 +526,6 @@
 			},
 			None => self.try_send(msg), // use bulk channel as fallback
 		}
-=======
-	pub fn try_send(&mut self, msg: T) -> result::Result<(), TrySendError<T>> {
-		let msg = self.prepare_with_tof(msg); // note_sent is called in here
-		let result = self.inner.try_send(msg).map_err(|e| {
-			self.meter.retract_sent(); // we didn't send it, so we need to undo the note_send
-			TrySendError::from(e)
-		});
-
-		result
->>>>>>> a5a93300
 	}
 
 	#[cfg(feature = "async_channel")]
