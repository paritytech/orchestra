[package]
name = "orchestra-proc-macro"
description = "Generate the actor pattern connectivity graph from a single annotated struct definition - proc-macro"
version.workspace = true
authors.workspace = true
edition.workspace = true
repository.workspace = true
license.workspace = true
readme.workspace = true

[package.metadata.docs.rs]
targets = ["x86_64-unknown-linux-gnu"]

[lib]
proc-macro = true

[dependencies]
syn = { version = "1.0.109", features = ["full", "extra-traits"] }
quote = "1.0.20"
proc-macro2 = { version = "1.0.47", features = ["span-locations"] }
<<<<<<< HEAD
proc-macro-crate = "1.1.3"
expander = { version = "2.1.0", default-features = false }
=======
proc-macro-crate = "3.1.0"
expander = { version = "2.0.0", default-features = false }
>>>>>>> 32e9b380
petgraph = "0.6.0"
itertools = { version = "0.11" }
indexmap = "2"
dotlay = { package = "layout-rs", version = "0.1.1", features = [
  "log",
], optional = true }
fs-err = { version = "2", optional = true }
anyhow = { version = "1", optional = true }

[dev-dependencies]
assert_matches = "1.5"

[features]
default = []
# enable "dotgraph" by default, blocked by <https://github.com/paritytech/ci_cd/issues/433>
# write the expanded version to a `orchestra-expansion.[a-f0-9]{10}.rs`
# in the `OUT_DIR` as defined by `cargo` for the `expander` crate.
expand = []
# Create directional message consuming / outgoing graph.
# Generates: `${OUT_DIR}/${orchestra|lowercase}-subsystem-messaging.dot`
dotgraph = ["dotlay", "anyhow", "fs-err"]

# Creates a compile error if unconsumed messages are encountered
deny_unconsumed_messages = []
# Creates a compile error if unsent messages are encountered
deny_unsent_messages = []<|MERGE_RESOLUTION|>--- conflicted
+++ resolved
@@ -18,13 +18,8 @@
 syn = { version = "1.0.109", features = ["full", "extra-traits"] }
 quote = "1.0.20"
 proc-macro2 = { version = "1.0.47", features = ["span-locations"] }
-<<<<<<< HEAD
-proc-macro-crate = "1.1.3"
+proc-macro-crate = "3.1.0"
 expander = { version = "2.1.0", default-features = false }
-=======
-proc-macro-crate = "3.1.0"
-expander = { version = "2.0.0", default-features = false }
->>>>>>> 32e9b380
 petgraph = "0.6.0"
 itertools = { version = "0.11" }
 indexmap = "2"
