[package]
name = "orchestra-proc-macro"
description = "Generate the actor pattern connectivity graph from a single annotated struct definition - proc-macro"
version.workspace = true
authors.workspace = true
edition.workspace = true
repository.workspace = true
license.workspace = true
readme.workspace = true

[package.metadata.docs.rs]
targets = ["x86_64-unknown-linux-gnu"]

[lib]
proc-macro = true

[dependencies]
syn = { version = "1.0.109", features = ["full", "extra-traits"] }
quote = "1.0.20"
proc-macro2 = { version = "1.0.47", features = ["span-locations"] }
proc-macro-crate = "1.1.3"
expander = { version = "1.0.0", default-features = false }
petgraph = "0.6.0"
<<<<<<< HEAD
itertools = "0.10.3"
=======
itertools = { version = "0.10.3" }
indexmap = "1"
>>>>>>> 95f46384

[dev-dependencies]
assert_matches = "1.5"
orchestra = { path = "../" }
thiserror = "1"
tracing = "0.1"

[features]
default = [] # enable "dotgraph" by default, blocked by <https://github.com/paritytech/ci_cd/issues/433>
# write the expanded version to a `orchestra-expansion.[a-f0-9]{10}.rs`
# in the `OUT_DIR` as defined by `cargo` for the `expander` crate.
expand = []
# Create directional message consuming / outgoing graph.
# Generates: `${OUT_DIR}/${orchestra|lowercase}-subsystem-messaging.dot`
dotgraph = []
# Creates a compile error if unconsumed messages are encountered
deny_unconsumed_messages = []
# Creates a compile error if unsent messages are encountered
deny_unsent_messages = []<|MERGE_RESOLUTION|>--- conflicted
+++ resolved
@@ -21,12 +21,8 @@
 proc-macro-crate = "1.1.3"
 expander = { version = "1.0.0", default-features = false }
 petgraph = "0.6.0"
-<<<<<<< HEAD
-itertools = "0.10.3"
-=======
 itertools = { version = "0.10.3" }
 indexmap = "1"
->>>>>>> 95f46384
 
 [dev-dependencies]
 assert_matches = "1.5"
